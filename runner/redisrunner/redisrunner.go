--- conflicted
+++ resolved
@@ -36,12 +36,7 @@
 		Logger:        logger,
 	}
 
-<<<<<<< HEAD
-	// Initialize task queue server
-	server, err := redis.NewServer(redisCfg)
-=======
 	handler, err := taskhandler.New(cfg, handlerOpts)
->>>>>>> 425555ce
 	if err != nil {
 		return nil, fmt.Errorf("failed to create task handler: %w", err)
 	}
